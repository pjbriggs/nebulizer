#!/usr/bin/env python
#
# users: functions for managing users
import logging
import re
import getpass
import fnmatch
from bioblend import galaxy
from bioblend import ConnectionError
from mako.template import Template
from .core import get_galaxy_config
from .core import prompt_for_confirmation
from .core import Reporter

# Logging
logger = logging.getLogger(__name__)

# Classes

class User:
    """
    Class wrapping extraction of user data

    Provides an interface for accessing data about a user
    in a Galaxy instance, which has been retrieved via a
    a call to the Galaxy API using bioblend.

    """
    def __init__(self,user_data):
        """
        Create a new User instance

        ``user_data`` is a dictionary returned by a
        call to bioblend, for example:

        >>> for user_data in galaxy.users.UserClient(gi).get_users():
        >>>    print(User(user_data).name)

        """
        # Initialise
        self.email = user_data['email']
        self.username = user_data['username']
        self.id = user_data['id']
        self.quota = None
        self.quota_percent = None
        self.total_disk_usage = None
        self.nice_total_disk_usage = None
        self.is_admin = None
        self.active = None
        self.deleted = None
        self.purged = None
        self.preferences = None
        # Populate with additional data items
        self.update(user_data)

    def update(self,user_data):
        """
        Update the data items associated with the user

        ``user_data`` is a dictionary returned by a
        call to bioblend, for example:

        >>> user.update(galaxy.users.UserClient(gi).show_user(user.id))

        """
        # Check this is the same user ID
        if user_data['id'] != self.id:
            raise Exception("Tried to update data for user ID '%s' "
                            "with data for user ID '%s'" %
                            (self.id,
                             user_data['id']))
        # Update the attributes
        for attr in user_data.keys():
            try:
                setattr(self,attr,user_data[attr])
            except AttributeError:
                pass

# Functions

def get_users(gi,status='active'):
    """
    Return list of users in a Galaxy instance

    Arguments:
      gi (bioblend.galaxy.GalaxyInstance): Galaxy instance
      status (bool): only return users with the matching
        status ('active', 'deleted', 'purged' or 'all')

    Returns:
      list: list of User objects.

    """
    users = []
    user_client = galaxy.users.UserClient(gi)
    # Get active users
    if status in ('active','all'):
        for user_data in user_client.get_users():
            user = User(user_data)
            user.update(galaxy.users.UserClient(gi).show_user(user.id))
            users.append(user)
    # Get deleted and purged users
    if status in ('deleted','purged','all'):
        keep_deleted = status in ('deleted','all')
        keep_purged = status in ('purged','all')
        for user_data in user_client.get_users(deleted=True):
            user = User(user_data)
            user.update(galaxy.users.UserClient(gi).show_user(
                user.id,
                deleted=True))
            if (user.purged and keep_purged) or \
               (not user.purged and keep_deleted):
                users.append(user)
    return users

def get_user(gi,email):
    """
    Get the user data corresponding to a username email

    Arguments:
      gi (bioblend.galaxy.GalaxyInstance): Galaxy instance
      email : email address for the user

    Returns:
      User: 'User' instance, or None if no match.
    """
    try:
        for u in get_users(gi,status='all'):
            if fnmatch.fnmatch(u.email,email):
                return u
    except ConnectionError as ex:
        logger.warning("Failed to get user list: {} ({})".format(ex.body,
                                                             ex.status_code))
    return None

def get_user_id(gi,email):
    """
    Get the user ID corresponding to a username email

    Arguments:
      gi (bioblend.galaxy.GalaxyInstance): Galaxy instance
      email : email address for the user

    Returns:
      String: user ID, or None if no match.
    """
    try:
        return get_user(gi,email).id
    except AttributeError:
        return None

def list_users(gi,name=None,long_listing_format=False,status=False,
               show_id=False):
    """
    List users in Galaxy instance

    Arguments:
      gi    : Galaxy instance
      name  : optionally, only list matching emails/usernames
      long_listing_format (boolean): if True then use a
        long listing format when reporting items
      status (str): list users with matching status: 'active'
        (default), 'deleted', or 'purged'. Use 'all' to list
        all accounts regardless of status
      show_id (bool): if True then report user's Galaxy ID

    """
    # Get user data
    try:
        users = get_users(gi,status=status)
    except ConnectionError as ex:
        logger.fatal("Failed to get user list: {} ({})".format(ex.body,
                                                           ex.status_code))
        return 1
    # Get Galaxy config data to determine if quotas are enabled
    # (if not then don't report quota percentage in long format)
    if long_listing_format:
        config = get_galaxy_config(gi)
        enable_quotas = config['enable_quotas']
    else:
        enable_quotas = False
    # Filter user list on supplied name
    if name:
        name = name.lower()
        users = [u for u in users if
                 (fnmatch.fnmatch(u.username.lower(),name) or
                  fnmatch.fnmatch(u.email.lower(),name))]
    # Report users
    users.sort(key=lambda u: u.email.lower()
               if not (u.purged and '@' not in u.email) else '')
    output = Reporter()
    for user in users:
        # Collect data items to report
        if user.purged and '@' not in user.email:
            display_items = ['<purged>','<purged>']
        else:
            display_items = [user.email,user.username]
        if long_listing_format:
            # Long listing format includes:
            # - disk usage
            # - quota size (if quotas enabled)
            # - % quota used (if quotas enabled)
            # - if account is active
            # - if user is an admin
            display_items.append(user.nice_total_disk_usage)
            if enable_quotas:
                display_items.extend([user.quota,
                                      "%s%%" % user.quota_percent
                                      if user.quota_percent
                                      else "0%"])
            if user.purged:
                status = 'purged'
            elif user.deleted:
                status = 'deleted'
            elif user.active:
                status = 'active'
            else:
                status = ''
            display_items.append(status)
            display_items.append('admin' if user.is_admin else '')
        if show_id:
            # Also report the internal user ID
            display_items.append(user.id)
        output.append(display_items)
    # Report user data
    output.report()
    print("total %s" % len(users))

def create_user(gi,email,username=None,passwd=None,only_check=False,
                mako_template=None):
    """
    Create a new Galaxy user

    Attempts to create a single user in a Galaxy instance with the
    supplied credentials.

    Arguments:
      gi    : Galaxy instance
      email : email address for the new user
      username: (optional) name to associate with the user. If
        'None' then will be generated from the email address.
      passwd: (optional) password for the new user. If 'None' then
        the user will be prompted to supply a password.
      only_check: if True then only run the checks, don't try to
        make the user on the system.
      mako_template (optional): Mako template that will be populated
        and printed

    Returns:
      0 on success, 1 on failure.

    """
    # Check if user already exists
    if not check_new_user_info(gi,email,username):
        return 1
    if only_check:
        print("Email and username ok: not currently in use")
        return 0
    # Prompt for password
    if passwd is None:
        try:
            passwd = get_passwd()
        except Exception as ex:
            logger.error("%s" % ex)
            return 1
    # Create the new user
    try:
        galaxy.users.UserClient(gi).create_local_user(username,
                                                      email,passwd)
    except galaxy.client.ConnectionError as ex:
        print("Failed to create user:")
        print(ex)
        return 1
    print("Created new account for %s" % email)
    if mako_template:
        print(render_mako_template(mako_template,email,passwd))
    return 0

def create_users_from_template(gi,template,start,end,passwd=None,
                               only_check=False):
    """
    Create a batch of users in Galaxy, based on template email

    Attempts to create multiple users in a Galaxy instance, using
    a template email address and a range of integer indices to
    generate the names.

    'template' should include a '#' symbol indicating where an integer
    index should be substituted (e.g. 'student#@galaxy.ac.uk').
    'start' and 'end' are the range of ids to create (e.g. 1 to 10).

    All accounts will be created with the same password; names will
    be generated automatically from the email addresses

    For example: the template 'student#@galaxy.ac.uk' with a range of
    1 to 5 will generate:

    student1@galaxy.ac.uk
    student2@galaxy.ac.uk
    ...
    student5@galaxy.ac.uk

    Arguments:
      gi       : Galaxy instance
      template : template email address for the batch of new users
      start    : initial integer index for user names
      end      : final integer index for user names
      passwd   : (optional) password for the new user. If 'None' then
        the user will be prompted to supply a password.
      only_check: if True then only run the checks, don't try to
        make the users on the system.

    Returns:
      0 on success, 1 on failure.
    
    """
    # Check template
    name,domain = template.split('@')
    if name.count('#') != 1 or domain.count('#') != 0:
        logger.error("Incorrect email template format")
        return 1
    # Deal with password
    if passwd is not None:
        if not validate_password(passwd):
            logger.error("Invalid password")
            return 1
    else:
        try:
            passwd = get_passwd()
        except Exception as ex:
            logger.error("%s" % ex)
            return 1
    # Generate emails
    emails = [template.replace('#',str(i)) for i in range(start,end+1)]
    # Check that these are available
    print("Checking availability")
    for email in emails:
        name = get_username_from_login(email)
        ##print("%s, %s" % (email,name))
        if not check_new_user_info(gi,email,name):
            return 1
    if only_check:
        print("All emails and usernames ok: not currently in use")
        return 0
    # Make the accounts
    for email in emails:
        name = get_username_from_login(email)
        print("Email : %s" % email)
        print("Name  : %s" % name)
        if create_user(gi,email,name,passwd):
            return 1
    return 0

def create_batch_of_users(gi,tsv,only_check=False,mako_template=None):
    """
    Create a batch of users in Galaxy from a list in a TSV file

    Attempts to create multiple users in a Galaxy instance, using
    a list of email addresses, passwords and (optionally) names
    supplied via a TSV file.

    The file should consist of lines of the form e.g.:

    a.user@galaxy.ac.uk	p@ssw0rd	a-user

    The last value (the public name) can be missing, in which case
    the name will be generated from the email address.

    If an email address is already used for an account in the
    target Galaxy instance then it will be skipped.

    Blank lines and lines starting with '#' are ignored.

    Arguments:
      gi : Galaxy instance
      tsv: Name of TSV file to read user data from
      only_check: if True then only run the checks, don't try to
        make the users on the system.
      mako_template (optional): Mako template that will be populated
        and printed

    Returns:
      0 on success, 1 on failure.
    
    """
    # Open file
    print("Reading data from file '%s'" % tsv)
    users = {}
    for line in open(tsv):
        # Skip blank or comment lines
        if line.startswith('#') or not line.strip():
            continue
        # Extract data
        items = line.strip().split('\t')
        passwd = None
        name = None
        try:
            email = items[0].lower().strip()
            passwd = items[1].strip()
            name = items[2].strip()
        except IndexError:
            pass
        # Do checks
        if email in users:
            logger.error("%s: appears multiple times" % email)
            return 1
        if passwd is None:
            logger.error("%s: no password supplied" % email)
            return 1
        elif not validate_password(passwd):
            logger.error("%s: invalid password\n" % email)
            return 1
        if name is None:
            name = get_username_from_login(email)
        if check_new_user_info(gi,email,name):
            users[email] = { 'name': name, 'passwd': passwd }
            print("{}\t{}\t{}".format(email,'*****',name))
    if only_check:
        return 0
    # Make the accounts
    for email in users:
        name = users[email]['name']
        passwd = users[email]['passwd']
        if create_user(gi,email,name,passwd):
            return 1
        if mako_template:
            print(render_mako_template(mako_template,email,passwd))
    return 0

def delete_user(gi,email,purge=False,no_confirm=False):
    """
    Delete a user account from a Galaxy instance

    Arguments:
      gi         : Galaxy instance
      email      : email address of user to delete
      purge      : if True then also purge the user
      no_confirm : if True then don't prompt to confirm the
        deletion operation

    Returns:
      0 on success, 1 on failure.

    """
    # Get the data for the supplied user
    user = get_user(gi,email)
    if user is None:
        logger.fatal("No user '%s'" % email)
        return 1
    # Is user already deleted or purged?
    if user.purged:
        logger.fatal("'%s': already deleted and purged" % email)
        return 0
    elif user.deleted and not purge:
        logger.fatal("'%s': already deleted (but you can rerun with "
                     "--purge)" % email)
        return 0
    # Prompt user for confirmation
<<<<<<< HEAD
    if no_confirm or prompt_for_confirmation(
            "Delete {}user '{}'?".format(" & purge" if purge else '',
                                     email),
            default="n"):
        try:
            galaxy.users.UserClient(gi).delete_user(user_id,purge=purge)
            print("Deleted {}user '{}'".format(" & purged" if purge else '',
=======
    if not user.deleted:
        prompt = "Delete %suser '%s'?" % ("& purge " if purge else '',
                                          email)
    else:
        prompt = "Purge deleted user '%s'?" % email
    if no_confirm or prompt_for_confirmation(prompt,default="n"):
        try:
            if not user.deleted:
                # Need to delete first
                galaxy.users.UserClient(gi).delete_user(user.id)
            if purge:
                # Can only purge a deleted user
                galaxy.users.UserClient(gi).delete_user(user.id,purge=True)
            print("Deleted %suser '%s'" % ("& purged " if purge else '',
>>>>>>> 99dfd2b8
                                           email))
            return 0
        except ConnectionError as ex:
            logger.fatal("Failed to delete user: {} ({})".format(ex.body,
                                                             ex.status_code))
            return 1
    else:
        print("User '%s' not deleted and/or purged" % email)
        return 0

def check_new_user_info(gi,email,username):
    """
    Check if username or login are already in use

    """
    lookup_user = [u for u in get_users(gi)
                   if u.email == email or u.username == username]
    if lookup_user:
        error_msg = "User details clash with existing user(s):"
        for user in lookup_user:
            error_msg += "\n%s" % ('\t'.join([user.email,
                                             user.username]))
        logger.error(error_msg)
        return False
    return True

def get_user_api_key(gi,username=None):
    """
    Retrieve an API key for a user

    Arguments:
      username (str): email address or username for the
        user to get the API key for; default is to get
        the key for the current user

    """
    if username is None:
        # Fetch the details for the current user
        try:
            user = galaxy.users.UserClient(gi).get_current_user()
            print("Username: %s" % username)
        except galaxy.client.ConnectionError:
            logger.error("Cannot determine user associated with "
                          "this instance")
            return
        except AttributeError:
            logger.error("Unable to fetch user associated with "
                         "this instance")
            return
    else:
        # Fetch the details for the specified user
        user = None
        for u in get_users(gi):
            if (u.email == username) or (u.username == username):
                user = u
                break
    if user is None:
        logger.error("Cannot get info for user '%s'\n" % username)
        return
    # Get the API key
    user_id = user.id
    try:
        api_key = galaxy.users.UserClient(gi).create_user_apikey(user_id)
    except galaxy.client.ConnectionError as ex:
        print("Failed to fetch API key for user '%s': " % username)
        print(ex)
        return
    return api_key

def check_username_format(username):
    """
    Check that format of 'username' is valid

    """
    return bool(re.match(r"^[a-z0-9\-]+$",username))

def get_username_from_login(email):
    """
    Create a public user name from an email address

    """
    return str(email).split('@')[0].lower().replace('.','-').replace('_','-')

def validate_password(passwd):
    """
    Check if password format is valid

    """
    if len(passwd) < 6:
        return False
    return True

def get_passwd():
    """Prompt user for a password

    Prompts user to enter and confirm a password. Raises an exception
    if the password is deemed to be invalid (e.g. too short), or if
    the password confirmation fails.

    Returns:
      Password string entered by the user.

    """
    passwd = getpass.getpass("Enter password for new user: ")
    if not validate_password(passwd):
        raise Exception("Invalid password: must be 6 or more characters")
    passwd2 = getpass.getpass("Confirm password: ")
    if passwd2 != passwd:
        raise Exception("Passwords don't match")
    return passwd

def render_mako_template(filename,email,password=None):
    """Render Mako template

    Render a Mako template from a file. The following variables are
    supplied to the template:

    first_name
    email
    password

    """
    first_name = email.split('.')[0].title()
    return Template(filename=filename).render(first_name=first_name,
                                              email=email,
                                              password=password)<|MERGE_RESOLUTION|>--- conflicted
+++ resolved
@@ -456,7 +456,6 @@
                      "--purge)" % email)
         return 0
     # Prompt user for confirmation
-<<<<<<< HEAD
     if no_confirm or prompt_for_confirmation(
             "Delete {}user '{}'?".format(" & purge" if purge else '',
                                      email),
@@ -464,12 +463,11 @@
         try:
             galaxy.users.UserClient(gi).delete_user(user_id,purge=purge)
             print("Deleted {}user '{}'".format(" & purged" if purge else '',
-=======
     if not user.deleted:
-        prompt = "Delete %suser '%s'?" % ("& purge " if purge else '',
+        prompt = "Delete {}user '{}'?".format("& purge " if purge else '',
                                           email)
     else:
-        prompt = "Purge deleted user '%s'?" % email
+        prompt = "Purge deleted user '{}'?".format(email)
     if no_confirm or prompt_for_confirmation(prompt,default="n"):
         try:
             if not user.deleted:
@@ -478,8 +476,7 @@
             if purge:
                 # Can only purge a deleted user
                 galaxy.users.UserClient(gi).delete_user(user.id,purge=True)
-            print("Deleted %suser '%s'" % ("& purged " if purge else '',
->>>>>>> 99dfd2b8
+            print("Deleted {}user '{}'".format("& purged " if purge else '',
                                            email))
             return 0
         except ConnectionError as ex:
