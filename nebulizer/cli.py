--- conflicted
+++ resolved
@@ -877,11 +877,7 @@
     except Exception as ex:
         logger.fatal(ex)
         sys.exit(1)
-<<<<<<< HEAD
-    print(f"Updating {repository}/{owner} from {toolshed}")
-=======
-    print("Updating %s/%s from %s" % (owner,repository,toolshed))
->>>>>>> 99dfd2b8
+    print(f"Updating {owner}/{repository} from {toolshed}")
     if revision is not None:
         logger.fatal("A revision ('%s') was also supplied "
                      "but this is not valid for tool update "
