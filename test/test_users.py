#!/usr/bin/env python

import unittest
from nebulizer.users import User
from nebulizer.users import check_username_format
from nebulizer.users import get_username_from_login
from nebulizer.users import validate_password

class TestUser(unittest.TestCase):
    """
    Tests for the 'User' class

    """
    def test_load_user_data_minimal(self):
        # Data returned from galaxy.users.UserClient(gi).get_users()
        user_data = { 'username': 'bloggs',
                      'model_class': 'User',
                      'id': 'd6fbfd317568bb93',
                      'email': 'joe.bloggs@galaxy.org' }
        user = User(user_data)
        self.assertEqual(user.username,'bloggs')
        self.assertEqual(user.email,'joe.bloggs@galaxy.org')
        self.assertEqual(user.id,'d6fbfd317568bb93')
        self.assertEqual(user.display_status,'')
    def test_load_user_data_full(self):
        # Data returned from galaxy.users.UserClient(gi).show_user()
<<<<<<< HEAD
        user_data = { 'username': 'bloggs',
                      'quota_percent': 4,
                      'total_disk_usage': 13181590307.0,
                      'nice_total_disk_usage': '12.3 GB',
                      'id': 'd6fbfd317568bb93',
                      'is_admin': True,
                      'tags_used': [],
                      'model_class': 'User',
                      'email': 'joe.bloggs@galaxy.org' }
=======
        user_data = { u'username': u'bloggs',
                      u'quota_percent': 4,
                      u'total_disk_usage': 13181590307.0,
                      u'nice_total_disk_usage': u'12.3 GB',
                      u'id': u'd6fbfd317568bb93',
                      u'is_admin': True,
                      u'tags_used': [],
                      u'model_class': u'User',
                      u'email': u'joe.bloggs@galaxy.org',
                      u'active': True,
                      u'deleted': False,
                      u'purged': False, }
>>>>>>> 861bf19a
        user = User(user_data)
        self.assertEqual(user.username,'bloggs')
        self.assertEqual(user.email,'joe.bloggs@galaxy.org')
        self.assertEqual(user.id,'d6fbfd317568bb93')
        self.assertEqual(user.quota_percent,4)
        self.assertEqual(user.total_disk_usage,13181590307.0)
        self.assertTrue(user.is_admin)
        self.assertEqual(user.nice_total_disk_usage,'12.3 GB')
        self.assertEqual(user.display_status,'active')

class TestCheckUsernameFormat(unittest.TestCase):
    def test_valid_username(self):
        self.assertTrue(check_username_format('peter-briggs'))
    def test_invalid_characters(self):
        self.assertFalse(check_username_format('J@ne!Doe'))
    def test_blank_username(self):
        self.assertFalse(check_username_format(''))

class TestGetUsernameFromLogin(unittest.TestCase):
    def test_get_username_from_login(self):
        self.assertEqual(get_username_from_login('joe.bloggs@galaxy.org'),
                         'joe-bloggs')

class TestValidatePassword(unittest.TestCase):
    def test_empty_password(self):
        self.assertFalse(validate_password(''))
    def test_invalid_password(self):
        self.assertFalse(validate_password('abc'))
    def test_valid_password(self):
        self.assertTrue(validate_password('p@55w0rd'))<|MERGE_RESOLUTION|>--- conflicted
+++ resolved
@@ -24,7 +24,6 @@
         self.assertEqual(user.display_status,'')
     def test_load_user_data_full(self):
         # Data returned from galaxy.users.UserClient(gi).show_user()
-<<<<<<< HEAD
         user_data = { 'username': 'bloggs',
                       'quota_percent': 4,
                       'total_disk_usage': 13181590307.0,
@@ -33,21 +32,10 @@
                       'is_admin': True,
                       'tags_used': [],
                       'model_class': 'User',
-                      'email': 'joe.bloggs@galaxy.org' }
-=======
-        user_data = { u'username': u'bloggs',
-                      u'quota_percent': 4,
-                      u'total_disk_usage': 13181590307.0,
-                      u'nice_total_disk_usage': u'12.3 GB',
-                      u'id': u'd6fbfd317568bb93',
-                      u'is_admin': True,
-                      u'tags_used': [],
-                      u'model_class': u'User',
-                      u'email': u'joe.bloggs@galaxy.org',
-                      u'active': True,
-                      u'deleted': False,
-                      u'purged': False, }
->>>>>>> 861bf19a
+                      'email': 'joe.bloggs@galaxy.org',
+                      'active': True,
+                      'deleted': False,
+                      'purged': False, }
         user = User(user_data)
         self.assertEqual(user.username,'bloggs')
         self.assertEqual(user.email,'joe.bloggs@galaxy.org')
